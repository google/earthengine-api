#!/usr/bin/env python
"""Commands supported by the Earth Engine command line interface.

Each command is implemented by extending the Command class. Each class
defines the supported positional and optional arguments, as well as
the actions to be taken when the command is executed.
"""

from __future__ import print_function

# pylint: disable=g-bad-import-order
from six.moves import input  # pylint: disable=redefined-builtin
import argparse
import calendar
from collections import Counter
import datetime
import json
import os
import re
import sys
import webbrowser

# pylint: disable=g-import-not-at-top
try:
  # Python 2.x
  import urlparse
except ImportError:
  # Python 3.x
  from urllib.parse import urlparse

import ee
from ee.cli import utils

# Constants used in ACLs.
ALL_USERS = 'AllUsers'
ALL_USERS_CAN_READ = 'all_users_can_read'
READERS = 'readers'
WRITERS = 'writers'

# Constants used in setting metadata properties.
TYPE_DATE = 'date'
TYPE_NUMBER = 'number'
TYPE_STRING = 'string'
SYSTEM_TIME_START = 'system:time_start'
SYSTEM_TIME_END = 'system:time_end'

# A regex that parses properties of the form "[(type)]name=value".  The
# second, third, and fourth group are type, name, and number, respectively.
PROPERTY_RE = re.compile(r'(\(([^\)]*)\))?([^=]+)=(.*)')

# Translate internal task type identifiers to user-friendly strings that
# are consistent with the language in the API and docs.
TASK_TYPES = {
    'EXPORT_FEATURES': 'Export.table',
    'EXPORT_IMAGE': 'Export.image',
    'EXPORT_TILES': 'Export.map',
    'EXPORT_VIDEO': 'Export.video',
    'INGEST': 'Upload',
}


def _add_wait_arg(parser):
  parser.add_argument(
      '--wait', '-w', nargs='?', default=-1, type=int, const=sys.maxsize,
      help=('Wait for the task to finish,'
            ' or timeout after the specified number of seconds.'
            ' Without this flag, the command just starts an export'
            ' task in the background, and returns immediately.'))


def _add_overwrite_arg(parser):
  parser.add_argument(
      '--force', '-f', action='store_true',
      help='Overwrite any existing version of the asset.')


def _upload(args, request, ingestion_function):
  if 0 <= args.wait < 10:
    raise ee.EEException('Wait time should be at least 10 seconds.')
  task_id = ee.data.newTaskId()[0]
  ingestion_function(task_id, request, args.force)
  print('Started upload task with ID: %s' % task_id)
  if args.wait >= 0:
    print('Waiting for the upload task to complete...')
    utils.wait_for_task(task_id, args.wait)


# Argument types
def _comma_separated_strings(string):
  """Parses an input consisting of comma-separated strings."""
  error_msg = 'Argument should be a comma-separated list of strings: {}'
  values = string.split(',')
  if not values:
    raise argparse.ArgumentTypeError(error_msg.format(string))
  return values


def _comma_separated_numbers(string):
  """Parses an input consisting of comma-separated numbers."""
  error_msg = 'Argument should be a comma-separated list of numbers: {}'
  values = string.split(',')
  if not values:
    raise argparse.ArgumentTypeError(error_msg.format(string))
  numbervalues = []
  for value in values:
    try:
      numbervalues.append(int(value))
    except ValueError:
      try:
        numbervalues.append(float(value))
      except ValueError:
        raise argparse.ArgumentTypeError(error_msg.format(string))
  return numbervalues


def _comma_separated_pyramiding_policies(string):
  """Parses an input consisting of comma-separated pyramiding policies."""
  error_msg = ('Argument should be a comma-separated list of: '
               '{{"mean", "sample", "min", "max", "mode"}}: {}')
  values = string.split(',')
  if not values:
    raise argparse.ArgumentTypeError(error_msg.format(string))
  redvalues = []
  for value in values:
    if value.lower() not in {'mean', 'sample', 'min', 'max', 'mode'}:
      raise argparse.ArgumentTypeError(error_msg.format(string))
    redvalues.append(value.lower())
  return redvalues


def _decode_number(string):
  """Decodes a number from a command line argument."""
  try:
    return float(string)
  except ValueError:
    raise argparse.ArgumentTypeError(
        'Invalid value for property of type "number": "%s".' % string)


def _timestamp_ms_for_datetime(datetime_obj):
  """Returns time since the epoch in ms for the given UTC datetime object."""
  return (
      int(calendar.timegm(datetime_obj.timetuple()) * 1000) +
      datetime_obj.microsecond / 1000)


def _decode_date(string):
  """Decodes a date from a command line argument, as msec since the epoch."""
  try:
    return int(string)
  except ValueError:
    date_formats = ['%Y-%m-%d',
                    '%Y-%m-%dT%H:%M:%S',
                    '%Y-%m-%dT%H:%M:%S.%f']
    for date_format in date_formats:
      try:
        dt = datetime.datetime.strptime(string, date_format)
        return _timestamp_ms_for_datetime(dt)
      except ValueError:
        continue
  raise argparse.ArgumentTypeError(
      'Invalid value for property of type "date": "%s".' % string)


def _decode_property(string):
  """Decodes a general key-value property from a command line argument."""
  m = PROPERTY_RE.match(string)
  if not m:
    raise argparse.ArgumentTypeError(
        'Invalid property: "%s". Must have the form "name=value" or '
        '"(type)name=value".', string)
  _, type_str, name, value_str = m.groups()
  if type_str is None:
    # Guess numeric types automatically.
    try:
      value = _decode_number(value_str)
    except argparse.ArgumentTypeError:
      value = value_str
  elif type_str == TYPE_DATE:
    value = _decode_date(value_str)
  elif type_str == TYPE_NUMBER:
    value = _decode_number(value_str)
  elif type_str == TYPE_STRING:
    value = value_str
  else:
    raise argparse.ArgumentTypeError(
        'Unrecognized property type name: "%s". Expected one of "string", '
        '"number", "date", or a prefix.' % type_str)
  return (name, value)


def _add_property_flags(parser):
  """Adds command line flags related to metadata properties to a parser."""
  parser.add_argument(
      '--property', '-p',
      help='A property to set, in the form [(type)]name=value. If no type '
      'is specified the type will be "number" if the value is numeric and '
      '"string" otherwise. May be provided multiple times.',
      action='append',
      type=_decode_property)
  parser.add_argument(
      '--time_start', '-ts',
      help='Sets the start time property to a number or date.',
      type=_decode_date)
  parser.add_argument(
      '--time_end', '-te',
      help='Sets the end time property to a number or date.',
      type=_decode_date)


def _decode_property_flags(args):
  """Decodes metadata properties from args as a list of (name,value) pairs."""
  property_list = list(args.property or [])
  if args.time_start:
    property_list.append((SYSTEM_TIME_START, args.time_start))
  if args.time_end:
    property_list.append((SYSTEM_TIME_END, args.time_end))
  names = [name for name, _ in property_list]
  duplicates = [name for name, count in Counter(names).items() if count > 1]
  if duplicates:
    raise ee.EEException('Duplicate property name(s): %s.' % duplicates)
  return dict(property_list)


def _check_valid_files(filenames):
  """Returns true if the given filenames are valid upload file URIs."""
  for filename in filenames:
    if not filename.startswith('gs://'):
      raise ee.EEException('Invalid Cloud Storage URL: ' + filename)


def _pretty_print_json(json_obj):
  """Pretty-prints a JSON object to stdandard output."""
  print(json.dumps(json_obj, sort_keys=True, indent=2, separators=(',', ': ')))


class Dispatcher(object):
  """Dispatches to a set of commands implemented as command classes."""

  def __init__(self, parser):
    self.command_dict = {}
    self.dest = self.name + '_cmd'
    subparsers = parser.add_subparsers(title='Commands', dest=self.dest)
    subparsers.required = True  # Needed for proper missing arg handling in 3.x
    for command in self.COMMANDS:
      subparser = subparsers.add_parser(
          command.name, description=command.__doc__,
          help=command.__doc__.splitlines()[0])
      self.command_dict[command.name] = command(subparser)

  def run(self, args, config):
    self.command_dict[vars(args)[self.dest]].run(args, config)


class AuthenticateCommand(object):
  """Prompts the user to authorize access to Earth Engine via OAuth2."""

  name = 'authenticate'

  def __init__(self, parser):
    parser.add_argument(
        '--authorization-code',
        help='Use this specified authorization code.')
    parser.add_argument(
        '--quiet',
        action='store_true',
        help='Do not issue any interactive prompts.')

  def run(self, args, unused_config):
    """Prompts for an auth code, requests a token and saves it."""

    def write_token(auth_code):
      token = ee.oauth.request_token(auth_code)
      ee.oauth.write_token(token)
      print('\nSuccessfully saved authorization token.')

    if args.authorization_code:
      auth_code = args.authorization_code
      write_token(auth_code)
      return

    auth_url = ee.oauth.get_authorization_url()
    if args.quiet:
      print('Paste the following address into a web browser:\n'
            '\n'
            '    %s\n'
            '\n'
            'On the web page, please authorize access to your '
            'Earth Engine account and copy the authentication code. '
            'Next authenticate with the following command:\n'
            '\n'
            '    earthengine authenticate '
            '--authorization-code=PLACE_AUTH_CODE_HERE\n'
            % auth_url)
    else:
      webbrowser.open_new(auth_url)
      print('Opening the following address in a web browser:\n'
            '\n'
            '    %s\n'
            '\n'
            'Please authorize access to your Earth Engine account, and paste '
            'the generated code below. If the web browser does not start, '
            'please manually browse the URL above.\n'
            % auth_url)

      auth_code = input('Please enter authorization code: ').strip()
      write_token(auth_code)


class AclChCommand(object):
  """Changes the access control list for an asset.

  Each change specifies the email address of a user or group and,
  for additions, one of R or W corresponding to the read or write
  permissions to be granted, as in "user@domain.com:R". Use the
  special name "AllUsers" to change whether all users can read the
  asset.
  """

  name = 'ch'

  def __init__(self, parser):
    parser.add_argument('-u', action='append', metavar='permission',
                        help='Add or modify a user\'s permission.')
    parser.add_argument('-d', action='append', metavar='user',
                        help='Remove all permissions for a user.')
    parser.add_argument('asset_id', help='ID of the asset.')

  def run(self, args, config):
    config.ee_init()
    permissions = self._parse_permissions(args)
    acl = ee.data.getAssetAcl(args.asset_id)
    self._apply_permissions(acl, permissions)
    # The original permissions will contain an 'owners' stanza, but EE
    # does not currently allow setting the owner ACL so we have to
    # remove it even though it has not changed.
    del acl['owners']
    ee.data.setAssetAcl(args.asset_id, json.dumps(acl))

  def _parse_permissions(self, args):
    """Decodes and sanity-checks the permissions in the arguments."""
    # A dictionary mapping from user ids to one of 'R', 'W', or 'D'.
    permissions = {}
    if args.u:
      for grant in args.u:
        parts = grant.split(':')
        if len(parts) != 2 or parts[1] not in ['R', 'W']:
          raise ee.EEException('Invalid permission "%s".' % grant)
        user, role = parts
        if user in permissions:
          raise ee.EEException('Multiple permission settings for "%s".' % user)
        if user == ALL_USERS and role == 'W':
          raise ee.EEException('Cannot grant write permissions to AllUsers.')
        permissions[user] = role
    if args.d:
      for user in args.d:
        if user in permissions:
          raise ee.EEException('Multiple permission settings for "%s".' % user)
        permissions[user] = 'D'
    return permissions

  def _apply_permissions(self, acl, permissions):
    """Applies the given permission edits to the given acl."""
    for user, role in permissions.iteritems():
      if user == ALL_USERS:
        acl[ALL_USERS_CAN_READ] = (role == 'R')
      elif role == 'R':
        if user not in acl[READERS]:
          acl[READERS].append(user)
        if user in acl[WRITERS]:
          acl[WRITERS].remove(user)
      elif role == 'W':
        if user in acl[READERS]:
          acl[READERS].remove(user)
        if user not in acl[WRITERS]:
          acl[WRITERS].append(user)
      elif role == 'D':
        if user in acl[READERS]:
          acl[READERS].remove(user)
        if user in acl[WRITERS]:
          acl[WRITERS].remove(user)


class AclGetCommand(object):
  """Prints the access control list for an asset."""

  name = 'get'

  def __init__(self, parser):
    parser.add_argument('asset_id', help='ID of the asset.')

  def run(self, args, config):
    config.ee_init()
    acl = ee.data.getAssetAcl(args.asset_id)
    _pretty_print_json(acl)


class AclSetCommand(object):
  """Sets the access control list for an asset.

  The ACL may be the name of a canned ACL, or it may be the path to a
  file containing the output from "acl get". The recognized canned ACL
  names are "private", indicating that no users other than the owner
  have access, and "public", indicating that all users have read
  access. It is currently not possible to modify the owner ACL using
  this tool.
  """

  name = 'set'

  CANNED_ACLS = {
      'private': {
          READERS: [],
          WRITERS: [],
          ALL_USERS_CAN_READ: False,
      },
      'public': {
          READERS: [],
          WRITERS: [],
          ALL_USERS_CAN_READ: True,
      },
  }

  def __init__(self, parser):
    parser.add_argument('file_or_acl_name',
                        help='File path or canned ACL name.')
    parser.add_argument('asset_id', help='ID of the asset.')

  def run(self, args, config):
    """Sets asset ACL to a canned ACL or one provided in a JSON file."""
    config.ee_init()
    if args.file_or_acl_name in self.CANNED_ACLS.keys():
      acl = self.CANNED_ACLS[args.file_or_acl_name]
    else:
      acl = json.load(open(args.file_or_acl_name))
      # In the expected usage the ACL file will have come from a previous
      # invocation of 'acl get', which means it will include an 'owners'
      # stanza, but EE does not currently allow setting the owner ACL,
      # so we have to remove it.
      if 'owners' in acl:
        print('Warning: Not updating the owner ACL.')
        del acl['owners']
    ee.data.setAssetAcl(args.asset_id, json.dumps(acl))


class AclCommand(Dispatcher):
  """Prints or updates the access control list of the specified asset."""

  name = 'acl'

  COMMANDS = [
      AclChCommand,
      AclGetCommand,
      AclSetCommand,
  ]


class AssetInfoCommand(object):
  """Prints metadata and other information about an Earth Engine asset."""

  name = 'info'

  def __init__(self, parser):
    parser.add_argument('asset_id', help='ID of the asset to print.')

  def run(self, args, config):
    config.ee_init()
    info = ee.data.getInfo(args.asset_id)
    if info:
      _pretty_print_json(info)
    else:
      raise ee.EEException(
          'Asset does not exist or is not accessible: %s' % args.asset_id)


class AssetSetCommand(object):
  """Sets metadata properties of an Earth Engine asset.

  Properties may be of type "string", "number", or "date". Dates must
  be specified in the form YYYY-MM-DD[Thh:mm:ss[.ff]] in UTC and are
  stored as numbers representing the number of milliseconds since the
  Unix epoch (00:00:00 UTC on 1 January 1970).
  """

  name = 'set'

  def __init__(self, parser):
    parser.add_argument('asset_id', help='ID of the asset to update.')
    _add_property_flags(parser)

  def run(self, args, config):
    properties = _decode_property_flags(args)
    config.ee_init()
    if not properties:
      raise ee.EEException('No properties specified.')
    ee.data.setAssetProperties(args.asset_id, properties)


class AssetCommand(Dispatcher):
  """Prints or updates metadata associated with an Earth Engine asset."""

  name = 'asset'

  COMMANDS = [
      AssetInfoCommand,
      AssetSetCommand,
  ]




class CopyCommand(object):
  """Creates a new Earth Engine asset as a copy of another asset."""

  name = 'cp'

  def __init__(self, parser):
    parser.add_argument(
        'source', help='Full path of the source asset.')
    parser.add_argument(
        'destination', help='Full path of the destination asset.')

  def run(self, args, config):
    """Runs the asset copy."""
    config.ee_init()
    ee.data.copyAsset(args.source, args.destination)


class CreateCommandBase(object):
  """Base class for implementing Create subcommands."""

  def __init__(self, parser, fragment, asset_type):
    parser.add_argument(
        'asset_id', nargs='+',
        help='Full path of %s to create.' % fragment)
    parser.add_argument(
        '--parents', '-p', action='store_true',
        help='Make parent folders as needed.')
    self.asset_type = asset_type

  def run(self, args, config):
    config.ee_init()
    ee.data.create_assets(args.asset_id, self.asset_type, args.parents)


class CreateCollectionCommand(CreateCommandBase):
  """Creates one or more image collections."""

  name = 'collection'

  def __init__(self, parser):
    super(CreateCollectionCommand, self).__init__(
        parser, 'an image collection', ee.data.ASSET_TYPE_IMAGE_COLL)


class CreateFolderCommand(CreateCommandBase):
  """Creates one or more folders."""

  name = 'folder'

  def __init__(self, parser):
    super(CreateFolderCommand, self).__init__(
        parser, 'a folder', ee.data.ASSET_TYPE_FOLDER)


class CreateCommand(Dispatcher):
  """Creates assets and folders."""

  name = 'create'

  COMMANDS = [
      CreateCollectionCommand,
      CreateFolderCommand,
  ]




class ListCommand(object):
  """Prints the contents of a folder or collection."""

  name = 'ls'

  def __init__(self, parser):
    parser.add_argument(
        'asset_id', nargs='*',
        help='A folder or image collection to be inspected.')
    parser.add_argument(
        '--long_format',
        '-l',
        action='store_true',
        help='Print output in long format.')
    parser.add_argument(
        '--max_items', '-m', default=-1, type=int,
        help='Maximum number of items to list for each collection.')
    parser.add_argument(
        '--recursive',
        '-r',
        action='store_true',
        help='List folders recursively.')

  def run(self, args, config):
    config.ee_init()
    if not args.asset_id:
      roots = ee.data.getAssetRoots()
      self._print_assets(roots, args.max_items, '', args.long_format,
                         args.recursive)
      return
    assets = args.asset_id
    count = 0
    for asset in assets:
      if count > 0:
        print()
      self._list_asset_content(asset, args.max_items,
                               len(assets), args.long_format, args.recursive)
      count += 1

  def _print_assets(self, assets, max_items, indent, long_format, recursive):
    """Prints the listing of given assets."""
    if not assets:
      return

    max_type_length = max([len(asset['type']) for asset in assets])

    if recursive:
      # fallback to max to include the string 'ImageCollection'
      max_type_length = ee.data.MAX_TYPE_LENGTH

    format_str = '%s{:%ds}{:s}' % (indent, max_type_length + 4)
    for asset in assets:
      if long_format:
        # Example output:
        # [Image]           user/test/my_img
        # [ImageCollection] user/test/my_coll
        print(format_str.format('['+asset['type']+']', asset['id']))

      else:
        print(asset['id'])

      if recursive and asset['type'] == ee.data.ASSET_TYPE_FOLDER:
        list_req = {'id': asset['id']}
        children = ee.data.getList(list_req)
        self._print_assets(children, max_items, indent, long_format, recursive)

  def _list_asset_content(self, asset, max_items, total_assets, long_format,
                          recursive):
    try:
      list_req = {'id': asset}
      if max_items >= 0:
        list_req['num'] = max_items
      children = ee.data.getList(list_req)
      indent = ''
      if total_assets > 1:
        print('%s:' % asset)
        indent = '  '
      self._print_assets(children, max_items, indent, long_format, recursive)
    except ee.EEException as e:
      print(e)


class SizeCommand(object):
  """Prints the size and names of all items in a given folder or collection."""

  name = 'du'

  def __init__(self, parser):
    parser.add_argument(
        'asset_id',
        nargs='*',
        help='A folder or image collection to be inspected.')
    parser.add_argument(
        '--summarize', '-s', action='store_true',
        help='Display only a total.')

    parser.add_argument(
        '--summarize', '-s', action='store_true',
        help='Display only a total.')

  def run(self, args, config):
    """Runs the du command."""
    config.ee_init()

    # Select all available asset roots if no asset ids are given.
    if not args.asset_id:
      assets = ee.data.getAssetRoots()
    else:
      assets = [ee.data.getInfo(asset) for asset in args.asset_id]

    # If args.summarize is True, list size+name for every leaf child asset,
    # and show totals for non-leaf children.
    # If args.summarize is False, print sizes of all children.
    for asset in assets:
<<<<<<< HEAD
      # List size+name for every leaf asset, and show totals for non-leaves.
      if ( asset['type'] in [ee.data.ASSET_TYPE_FOLDER, ee.data.ASSET_TYPE_IMAGE_COLL] and
           not args.summarize ):
=======
      is_parent = asset['type'] in [
          ee.data.ASSET_TYPE_FOLDER,
          ee.data.ASSET_TYPE_IMAGE_COLL]
      if not is_parent or args.summarize:
        self._print_size(asset)
      else:
>>>>>>> 10903de8
        children = ee.data.getList(asset)
        if not children:
          # A leaf asset
          children = [asset]
        for child in children:
          self._print_size(child)

  def _print_size(self, asset):
    size = self._get_size(asset)
    print('{:>16d}   {}'.format(size, asset['id']))

  def _get_size(self, asset):
    """Returns the size of the given asset in bytes."""
    size_parsers = {
        'Image': self._get_size_asset,
        'Folder': self._get_size_folder,
        'ImageCollection': self._get_size_image_collection,
        'Table': self._get_size_asset,
    }

    if asset['type'] not in size_parsers:
      raise ee.EEException(
          'Cannot get size for asset type "%s"' % asset['type'])

    return size_parsers[asset['type']](asset)

  def _get_size_asset(self, asset):
    info = ee.data.getInfo(asset['id'])

    return info['properties']['system:asset_size']

  def _get_size_folder(self, asset):
    children = ee.data.getList(asset)
    sizes = [self._get_size(child) for child in children]

    return sum(sizes)

  def _get_size_image_collection(self, asset):
    images = ee.ImageCollection(asset['id'])
    sizes = images.aggregate_array('system:asset_size')

    return sum(sizes.getInfo())


class MoveCommand(object):
  """Moves or renames an Earth Engine asset."""

  name = 'mv'

  def __init__(self, parser):
    parser.add_argument(
        'source', help='Full path of the source asset.')
    parser.add_argument(
        'destination', help='Full path of the destination asset.')

  def run(self, args, config):
    config.ee_init()
    ee.data.renameAsset(args.source, args.destination)


class RmCommand(object):
  """Deletes the specified assets."""

  name = 'rm'

  def __init__(self, parser):
    parser.add_argument(
        'asset_id', nargs='+', help='Full path of an asset to delete.')
    parser.add_argument(
        '--recursive', '-r', action='store_true',
        help='Recursively delete child assets.')
    parser.add_argument(
        '--dry_run', action='store_true',
        help=('Perform a dry run of the delete operation. Does not '
              'delete any assets.'))
    parser.add_argument(
        '--verbose', '-v', action='store_true',
        help='Print the progress of the operation to the console.')

  def run(self, args, config):
    config.ee_init()
    for asset in args.asset_id:
      self._delete_asset(asset, args.recursive, args.verbose, args.dry_run)

  def _delete_asset(self, asset_id, recursive, verbose, dry_run):
    """Attempts to delete the specified asset or asset collection."""
    info = ee.data.getInfo(asset_id)
    if info is None:
      print('Asset does not exist or is not accessible: %s' % asset_id)
      return
    if recursive:
      if info['type'] in (ee.data.ASSET_TYPE_FOLDER,
                          ee.data.ASSET_TYPE_IMAGE_COLL):
        children = ee.data.getList({'id': asset_id})
        for child in children:
          self._delete_asset(child['id'], True, verbose, dry_run)
    if dry_run:
      print('[dry-run] Deleting asset: %s' % asset_id)
    else:
      if verbose:
        print('Deleting asset: %s' % asset_id)
      try:
        ee.data.deleteAsset(asset_id)
      except ee.EEException as e:
        print('Failed to delete %s. %s' % (asset_id, e))


class TaskCancelCommand(object):
  """Cancels a running task."""

  name = 'cancel'

  def __init__(self, parser):
    parser.add_argument(
        'task_ids', nargs='+',
        help='IDs of one or more tasks to cancel,'
        ' or `all` to cancel all tasks.')

  def run(self, args, config):
    config.ee_init()
    cancel_all = args.task_ids == ['all']
    if cancel_all:
      statuses = ee.data.getTaskList()
    else:
      statuses = ee.data.getTaskStatus(args.task_ids)
    for status in statuses:
      state = status['state']
      task_id = status['id']
      if state == 'UNKNOWN':
        raise ee.EEException('Unknown task id "%s"' % task_id)
      elif state == 'READY' or state == 'RUNNING':
        print('Canceling task "%s"' % task_id)
        ee.data.cancelTask(task_id)
      elif not cancel_all:
        print('Task "%s" already in state "%s".' % (status['id'], state))


class TaskInfoCommand(object):
  """Prints information about a task."""

  name = 'info'

  def __init__(self, parser):
    parser.add_argument('task_id', nargs='*', help='ID of a task to get.')

  def run(self, args, config):
    config.ee_init()
    for i, status in enumerate(ee.data.getTaskStatus(args.task_id)):
      if i:
        print()
      print('%s:' % status['id'])
      print('  State: %s' % status['state'])
      if status['state'] == 'UNKNOWN':
        continue
      print('  Type: %s' % TASK_TYPES.get(status.get('task_type'), 'Unknown'))
      print('  Description: %s' % status.get('description'))
      print('  Created: %s'
            % self._format_time(status['creation_timestamp_ms']))
      if 'start_timestamp_ms' in status:
        print('  Started: %s' % self._format_time(status['start_timestamp_ms']))
      if 'update_timestamp_ms' in status:
        print('  Updated: %s'
              % self._format_time(status['update_timestamp_ms']))
      if 'error_message' in status:
        print('  Error: %s' % status['error_message'])

  def _format_time(self, millis):
    return datetime.datetime.fromtimestamp(millis / 1000)


class TaskListCommand(object):
  """Lists the tasks submitted recently."""

  name = 'list'

  def __init__(self, unused_parser):
    pass

  def run(self, unused_args, config):
    config.ee_init()
    tasks = ee.data.getTaskList()
    descs = [utils.truncate(task.get('description', ''), 40) for task in tasks]
    desc_length = max(len(word) for word in descs)
    format_str = '{:25s} {:13s} {:%ds} {:10s} {:s}' % (desc_length + 1)
    for task in tasks:
      truncated_desc = utils.truncate(task.get('description', ''), 40)
      task_type = TASK_TYPES.get(task['task_type'], 'Unknown')
      print(format_str.format(
          task['id'], task_type, truncated_desc,
          task['state'], task.get('error_message', '---')))


class TaskWaitCommand(object):
  """Waits for the specified task or tasks to complete."""

  name = 'wait'

  def __init__(self, parser):
    parser.add_argument(
        '--timeout', '-t', default=sys.maxsize, type=int,
        help=('Stop waiting for the task(s) to finish after the specified,'
              ' number of seconds. Without this flag, the command will wait'
              ' indefinitely.'))
    parser.add_argument('--verbose', '-v', action='store_true',
                        help=('Print periodic status messages for each'
                              ' incomplete task.'))
    parser.add_argument('task_ids', nargs='+',
                        help=('Either a list of one or more currently-running'
                              ' task ids to wait on; or \'all\' to wait on all'
                              ' running tasks.'))

  def run(self, args, config):
    """Waits on the given tasks to complete or for a timeout to pass."""
    config.ee_init()
    task_ids = []
    if args.task_ids == ['all']:
      tasks = ee.data.getTaskList()
      for task in tasks:
        if task['state'] not in utils.TASK_FINISHED_STATES:
          task_ids.append(task['id'])
    else:
      statuses = ee.data.getTaskStatus(args.task_ids)
      for status in statuses:
        state = status['state']
        task_id = status['id']
        if state == 'UNKNOWN':
          raise ee.EEException('Unknown task id "%s"' % task_id)
        else:
          task_ids.append(task_id)

    utils.wait_for_tasks(task_ids, args.timeout, log_progress=args.verbose)


class TaskCommand(Dispatcher):
  """Prints information about or manages long-running tasks."""

  name = 'task'

  COMMANDS = [
      TaskCancelCommand,
      TaskInfoCommand,
      TaskListCommand,
      TaskWaitCommand,
  ]


# TODO(user): in both upload tasks, check if the parent namespace
# exists and is writeable first.
class UploadImageCommand(object):
  """Uploads an image from Cloud Storage to Earth Engine.

  See docs for "asset set" for additional details on how to specify asset
  metadata properties.
  """

  name = 'image'

  def __init__(self, parser):
    _add_wait_arg(parser)
    _add_overwrite_arg(parser)
    parser.add_argument(
        'src_files',
        help=('Cloud Storage URL(s) of the file(s) to upload. '
        'Must have the prefix \'gs://\'.'),
        nargs='+')
    parser.add_argument(
        '--asset_id',
        required=True,
        help='Destination asset ID for the uploaded file.')
    parser.add_argument(
        '--last_band_alpha',
        help='Use the last band as a masking channel for all bands. '
             'Mutually exclusive with nodata_value.',
        action='store_true')
    parser.add_argument(
        '--nodata_value',
        help='Value for missing data. '
             'Mutually exclusive with last_band_alpha.',
        type=_comma_separated_numbers)
    parser.add_argument(
        '--pyramiding_policy',
        help='The pyramid reduction policy to use',
        type=_comma_separated_pyramiding_policies)
    parser.add_argument(
        '--bands',
        help='Comma-separated list of names to use for the image bands.',
        type=_comma_separated_strings)
    parser.add_argument(
        '--crs',
        help='The coordinate reference system, to override the map projection '
             'of the image. May be either a well-known authority code (e.g. '
             'EPSG:4326) or a WKT string.')
    _add_property_flags(parser)

  def _check_num_bands(self, request, num_bands, flag_name):
    """Checks the number of bands, creating them if there are none yet."""
    if 'bands' in request:
      if len(request['bands']) != num_bands:
        raise ValueError(
            'Inconsistent number of bands in --{}: expected {} but found {}.'
            .format(flag_name, len(request['bands']), num_bands))
    else:
      request['bands'] = [{'id': 'b%d' % (i + 1)} for i in xrange(num_bands)]

  def run(self, args, config):
    """Starts the upload task, and waits for completion if requested."""
    _check_valid_files(args.src_files)
    config.ee_init()

    if args.last_band_alpha and args.nodata_value:
      raise ValueError(
          'last_band_alpha and nodata_value are mutually exclusive.')

    properties = _decode_property_flags(args)

    request = {
        'id': args.asset_id,
        'properties': properties
    }

    source_files = utils.expand_gcs_wildcards(args.src_files)
    sources = [{'primaryPath': source} for source in source_files]
    tileset = {'sources': sources}
    if args.last_band_alpha:
      tileset['fileBands'] = [{'fileBandIndex': -1, 'maskForAllBands': True}]
    request['tilesets'] = [tileset]

    if args.bands:
      request['bands'] = [{'id': name} for name in args.bands]

    if args.pyramiding_policy:
      if len(args.pyramiding_policy) == 1:
        request['pyramidingPolicy'] = args.pyramiding_policy[0].upper()
      else:
        self._check_num_bands(request, len(args.pyramiding_policy),
                              'pyramiding_policy')
        for index, policy in enumerate(args.pyramiding_policy):
          request['bands'][index]['pyramidingPolicy'] = policy.upper()

    if args.nodata_value:
      if len(args.nodata_value) == 1:
        request['missingData'] = {'value': args.nodata_value[0]}
      else:
        self._check_num_bands(request, len(args.nodata_value), 'nodata_value')
        for index, nodata in enumerate(args.nodata_value):
          request['bands'][index]['missingData'] = {'value': nodata}

    if args.crs:
      request['crs'] = args.crs

    _upload(args, request, ee.data.startIngestion)


# TODO(user): update src_files help string when secondary files
# can be uploaded.
class UploadTableCommand(object):
  """Uploads a table from Cloud Storage to Earth Engine."""

  name = 'table'

  def __init__(self, parser):
    _add_wait_arg(parser)
    _add_overwrite_arg(parser)
    parser.add_argument(
        'src_file',
        help=('Cloud Storage URL of the .zip or .shp file '
        'to upload. Must have the prefix \'gs://\'. For .shp '
        'files, related .dbf, .shx, and .prj files must be '
        'present in the same location.'),
        nargs=1)
    parser.add_argument(
        '--asset_id',
        required=True,
        help='Destination asset ID for the uploaded file.')
    _add_property_flags(parser)

  def run(self, args, config):
    """Starts the upload task, and waits for completion if requested."""
    _check_valid_files(args.src_file)
    config.ee_init()
    source_files = list(utils.expand_gcs_wildcards(args.src_file))
    if len(source_files) != 1:
      raise ValueError('Exactly one file must be specified.')

    request = {
        'id': args.asset_id,
        'sources': [{'primaryPath': source_files[0]}]
    }
    _upload(args, request, ee.data.startTableIngestion)


class UploadCommand(Dispatcher):
  """Uploads assets to Earth Engine."""

  name = 'upload'

  COMMANDS = [
      UploadImageCommand,
      UploadTableCommand,
  ]

<|MERGE_RESOLUTION|>--- conflicted
+++ resolved
@@ -690,18 +690,12 @@
     # and show totals for non-leaf children.
     # If args.summarize is False, print sizes of all children.
     for asset in assets:
-<<<<<<< HEAD
-      # List size+name for every leaf asset, and show totals for non-leaves.
-      if ( asset['type'] in [ee.data.ASSET_TYPE_FOLDER, ee.data.ASSET_TYPE_IMAGE_COLL] and
-           not args.summarize ):
-=======
       is_parent = asset['type'] in [
           ee.data.ASSET_TYPE_FOLDER,
           ee.data.ASSET_TYPE_IMAGE_COLL]
       if not is_parent or args.summarize:
         self._print_size(asset)
       else:
->>>>>>> 10903de8
         children = ee.data.getList(asset)
         if not children:
           # A leaf asset
